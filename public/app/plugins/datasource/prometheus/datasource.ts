import _ from 'lodash';

import $ from 'jquery';
import kbn from 'app/core/utils/kbn';
import * as dateMath from 'app/core/utils/datemath';
import PrometheusMetricFindQuery from './metric_find_query';
import { ResultTransformer } from './result_transformer';

function prometheusSpecialRegexEscape(value) {
  return value.replace(/[\\^$*+?.()|[\]{}]/g, '\\\\$&');
}

export class PrometheusDatasource {
  type: string;
  editorSrc: string;
  name: string;
  supportMetrics: boolean;
  url: string;
  directUrl: string;
  basicAuth: any;
  withCredentials: any;
  metricsNameCache: any;
  interval: string;
<<<<<<< HEAD
  resultTransformer: ResultTransformer;
=======
  httpMethod: string;
>>>>>>> 1a781fce

  /** @ngInject */
  constructor(instanceSettings, private $q, private backendSrv, private templateSrv, private timeSrv) {
    this.type = 'prometheus';
    this.editorSrc = 'app/features/prometheus/partials/query.editor.html';
    this.name = instanceSettings.name;
    this.supportMetrics = true;
    this.url = instanceSettings.url;
    this.directUrl = instanceSettings.directUrl;
    this.basicAuth = instanceSettings.basicAuth;
    this.withCredentials = instanceSettings.withCredentials;
    this.interval = instanceSettings.jsonData.timeInterval || '15s';
<<<<<<< HEAD
    this.resultTransformer = new ResultTransformer(templateSrv);
=======
    this.httpMethod = instanceSettings.jsonData.httpMethod;
>>>>>>> 1a781fce
  }

  _request(method, url, data?, requestId?) {
    var options: any = {
      url: this.url + url,
      method: method,
      requestId: requestId,
    };
    if (method === 'GET') {
      if (!_.isEmpty(data)) {
        options.url =
          options.url +
          '?' +
          _.map(data, (v, k) => {
            return encodeURIComponent(k) + '=' + encodeURIComponent(v);
          }).join('&');
      }
    } else {
      options.headers = {
        'Content-Type': 'application/x-www-form-urlencoded',
      };
      options.transformRequest = data => {
        return $.param(data);
      };
      options.data = data;
    }

    if (this.basicAuth || this.withCredentials) {
      options.withCredentials = true;
    }

    if (this.basicAuth) {
      options.headers = {
        Authorization: this.basicAuth,
      };
    }

    return this.backendSrv.datasourceRequest(options);
  }

  interpolateQueryExpr(value, variable, defaultFormatFn) {
    // if no multi or include all do not regexEscape
    if (!variable.multi && !variable.includeAll) {
      return value;
    }

    if (typeof value === 'string') {
      return prometheusSpecialRegexEscape(value);
    }

    var escapedValues = _.map(value, prometheusSpecialRegexEscape);
    return escapedValues.join('|');
  }

  targetContainsTemplate(target) {
    return this.templateSrv.variableExists(target.expr);
  }

  query(options) {
    var start = this.getPrometheusTime(options.range.from, false);
    var end = this.getPrometheusTime(options.range.to, true);
    var range = Math.ceil(end - start);

    var queries = [];
    var activeTargets = [];

    options = _.clone(options);

    for (let target of options.targets) {
      if (!target.expr || target.hide) {
        continue;
      }

      activeTargets.push(target);
      queries.push(this.createQuery(target, options, range));
    }

    // No valid targets, return the empty result to save a round trip.
    if (_.isEmpty(queries)) {
      return this.$q.when({ data: [] });
    }

    var allQueryPromise = _.map(queries, query => {
      if (!query.instant) {
        return this.performTimeSeriesQuery(query, start, end);
      } else {
        return this.performInstantQuery(query, end);
      }
    });

    return this.$q.all(allQueryPromise).then(responseList => {
      let result = [];

      _.each(responseList, (response, index) => {
        if (response.status === 'error') {
          throw response.error;
        }

        let transformerOptions = {
          format: activeTargets[index].format,
          step: queries[index].step,
          legendFormat: activeTargets[index].legendFormat,
          start: start,
          end: end,
          responseListLength: responseList.length,
          responseIndex: index,
        };

        this.resultTransformer.transform(result, response, transformerOptions);
      });

      return { data: result };
    });
  }

  createQuery(target, options, range) {
    var query: any = {};
    query.instant = target.instant;

    var interval = kbn.interval_to_seconds(options.interval);
    // Minimum interval ("Min step"), if specified for the query. or same as interval otherwise
    var minInterval = kbn.interval_to_seconds(
      this.templateSrv.replace(target.interval, options.scopedVars) || options.interval
    );
    var intervalFactor = target.intervalFactor || 1;
    // Adjust the interval to take into account any specified minimum and interval factor plus Prometheus limits
    var adjustedInterval = this.adjustInterval(interval, minInterval, range, intervalFactor);
    var scopedVars = options.scopedVars;
    // If the interval was adjusted, make a shallow copy of scopedVars with updated interval vars
    if (interval !== adjustedInterval) {
      interval = adjustedInterval;
      scopedVars = Object.assign({}, options.scopedVars, {
        __interval: { text: interval + 's', value: interval + 's' },
        __interval_ms: { text: interval * 1000, value: interval * 1000 },
      });
    }
    query.step = interval;

    // Only replace vars in expression after having (possibly) updated interval vars
    query.expr = this.templateSrv.replace(target.expr, scopedVars, this.interpolateQueryExpr);
    query.requestId = options.panelId + target.refId;
    return query;
  }

  adjustInterval(interval, minInterval, range, intervalFactor) {
    // Prometheus will drop queries that might return more than 11000 data points.
    // Calibrate interval if it is too small.
    if (interval !== 0 && range / intervalFactor / interval > 11000) {
      interval = Math.ceil(range / intervalFactor / 11000);
    }
    return Math.max(interval * intervalFactor, minInterval, 1);
  }

  performTimeSeriesQuery(query, start, end) {
    if (start > end) {
      throw { message: 'Invalid time range' };
    }

    var url = '/api/v1/query_range';
    var data = {
      query: query.expr,
      start: start,
      end: end,
      step: query.step,
    };
    return this._request(this.httpMethod, url, data, query.requestId);
  }

  performInstantQuery(query, time) {
    var url = '/api/v1/query';
    var data = {
      query: query.expr,
      time: time,
    };
    return this._request(this.httpMethod, url, data, query.requestId);
  }

  performSuggestQuery(query, cache = false) {
    var url = '/api/v1/label/__name__/values';

    if (cache && this.metricsNameCache && this.metricsNameCache.expire > Date.now()) {
      return this.$q.when(
        _.filter(this.metricsNameCache.data, metricName => {
          return metricName.indexOf(query) !== 1;
        })
      );
    }

    return this._request('GET', url).then(result => {
      this.metricsNameCache = {
        data: result.data.data,
        expire: Date.now() + 60 * 1000,
      };
      return _.filter(result.data.data, metricName => {
        return metricName.indexOf(query) !== 1;
      });
    });
  }

  metricFindQuery(query) {
    if (!query) {
      return this.$q.when([]);
    }

    let interpolated = this.templateSrv.replace(query, {}, this.interpolateQueryExpr);
    var metricFindQuery = new PrometheusMetricFindQuery(this, interpolated, this.timeSrv);
    return metricFindQuery.process();
  }

  annotationQuery(options) {
    var annotation = options.annotation;
    var expr = annotation.expr || '';
    var tagKeys = annotation.tagKeys || '';
    var titleFormat = annotation.titleFormat || '';
    var textFormat = annotation.textFormat || '';

    if (!expr) {
      return this.$q.when([]);
    }

    var interpolated = this.templateSrv.replace(expr, {}, this.interpolateQueryExpr);

    var step = '60s';
    if (annotation.step) {
      step = this.templateSrv.replace(annotation.step);
    }

    var start = this.getPrometheusTime(options.range.from, false);
    var end = this.getPrometheusTime(options.range.to, true);
    var query = {
      expr: interpolated,
      step: this.adjustInterval(kbn.interval_to_seconds(step), 0, Math.ceil(end - start), 1) + 's',
    };

    var self = this;
    return this.performTimeSeriesQuery(query, start, end).then(function(results) {
      var eventList = [];
      tagKeys = tagKeys.split(',');

      _.each(results.data.data.result, function(series) {
        var tags = _.chain(series.metric)
          .filter(function(v, k) {
            return _.includes(tagKeys, k);
          })
          .value();

        for (let value of series.values) {
          if (value[1] === '1') {
            var event = {
              annotation: annotation,
              time: Math.floor(parseFloat(value[0])) * 1000,
              title: self.resultTransformer.renderTemplate(titleFormat, series.metric),
              tags: tags,
              text: self.resultTransformer.renderTemplate(textFormat, series.metric),
            };

            eventList.push(event);
          }
        }
      });

      return eventList;
    });
  }

  testDatasource() {
    let now = new Date().getTime();
    return this.performInstantQuery({ expr: '1+1' }, now / 1000).then(response => {
      if (response.data.status === 'success') {
        return { status: 'success', message: 'Data source is working' };
      } else {
        return { status: 'error', message: response.error };
      }
    });
  }

  getPrometheusTime(date, roundUp) {
    if (_.isString(date)) {
      date = dateMath.parse(date, roundUp);
    }
    return Math.ceil(date.valueOf() / 1000);
  }
}<|MERGE_RESOLUTION|>--- conflicted
+++ resolved
@@ -21,11 +21,8 @@
   withCredentials: any;
   metricsNameCache: any;
   interval: string;
-<<<<<<< HEAD
+  httpMethod: string;
   resultTransformer: ResultTransformer;
-=======
-  httpMethod: string;
->>>>>>> 1a781fce
 
   /** @ngInject */
   constructor(instanceSettings, private $q, private backendSrv, private templateSrv, private timeSrv) {
@@ -38,11 +35,8 @@
     this.basicAuth = instanceSettings.basicAuth;
     this.withCredentials = instanceSettings.withCredentials;
     this.interval = instanceSettings.jsonData.timeInterval || '15s';
-<<<<<<< HEAD
+    this.httpMethod = instanceSettings.jsonData.httpMethod;
     this.resultTransformer = new ResultTransformer(templateSrv);
-=======
-    this.httpMethod = instanceSettings.jsonData.httpMethod;
->>>>>>> 1a781fce
   }
 
   _request(method, url, data?, requestId?) {
