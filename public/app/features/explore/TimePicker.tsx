<<<<<<< HEAD
import React, { PureComponent, ChangeEvent } from 'react';
import moment from 'moment';
import * as rangeUtil from '@grafana/ui/src/utils/rangeutil';
import { Input, RawTimeRange, TimeRange, TIME_FORMAT, momentUtc } from '@grafana/ui';
=======
import React, { PureComponent } from 'react';
import * as rangeUtil from '@grafana/ui/src/utils/rangeutil';
import { Input, RawTimeRange, TimeRange, TIME_FORMAT } from '@grafana/ui';
import { toUtc, isDateTime, dateTime } from '@grafana/ui/src/utils/moment_wrapper';
>>>>>>> a04b3a13

interface TimePickerProps {
  isOpen?: boolean;
  isUtc?: boolean;
  range: TimeRange;
  onChangeTime?: (range: RawTimeRange, scanning?: boolean) => void;
}

interface TimePickerState {
  isOpen: boolean;
  isUtc: boolean;
  rangeString: string;
  refreshInterval?: string;
  initialRange: RawTimeRange;

  // Input-controlled text, keep these in a shape that is human-editable
  fromRaw: string;
  toRaw: string;
}

const getRaw = (isUtc: boolean, range: any) => {
  const rawRange = {
    from: range.raw.from,
    to: range.raw.to,
  };

  if (isDateTime(rawRange.from)) {
    if (!isUtc) {
      rawRange.from = rawRange.from.local();
    }
    rawRange.from = rawRange.from.format(TIME_FORMAT);
  }

  if (isDateTime(rawRange.to)) {
    if (!isUtc) {
      rawRange.to = rawRange.to.local();
    }
    rawRange.to = rawRange.to.format(TIME_FORMAT);
  }

  return rawRange;
};

/**
 * TimePicker with dropdown menu for relative dates.
 *
 * Initialize with a range that is either based on relative rawRange.strings,
 * or on Moment objects.
 * Internally the component needs to keep a string representation in `fromRaw`
 * and `toRaw` for the controlled inputs.
 * When a time is picked, `onChangeTime` is called with the new range that
 * is again based on relative time strings or Moment objects.
 */
export default class TimePicker extends PureComponent<TimePickerProps, TimePickerState> {
  dropdownEl: any;

  constructor(props) {
    super(props);

    const { range, isUtc, isOpen } = props;
    const rawRange = getRaw(props.isUtc, range);

    this.state = {
      isOpen: isOpen,
      isUtc: isUtc,
      rangeString: rangeUtil.describeTimeRange(range.raw),
      fromRaw: rawRange.from,
      toRaw: rawRange.to,
      initialRange: range.raw,
      refreshInterval: '',
    };
  } //Temp solution... How do detect if ds supports table format?

  static getDerivedStateFromProps(props: TimePickerProps, state: TimePickerState) {
    if (
      state.initialRange &&
      state.initialRange.from === props.range.raw.from &&
      state.initialRange.to === props.range.raw.to
    ) {
      return state;
    }

    const { range } = props;
    const rawRange = getRaw(props.isUtc, range);

    return {
      ...state,
      fromRaw: rawRange.from,
      toRaw: rawRange.to,
      initialRange: range.raw,
      rangeString: rangeUtil.describeTimeRange(range.raw),
    };
  }

  move(direction: number, scanning?: boolean): RawTimeRange {
    const { onChangeTime, range: origRange } = this.props;
    const range = {
      from: toUtc(origRange.from),
      to: toUtc(origRange.to),
    };
    const timespan = (range.to.valueOf() - range.from.valueOf()) / 2;
    let to, from;
    if (direction === -1) {
      to = range.to.valueOf() - timespan;
      from = range.from.valueOf() - timespan;
    } else if (direction === 1) {
      to = range.to.valueOf() + timespan;
      from = range.from.valueOf() + timespan;
    } else {
      to = range.to.valueOf();
      from = range.from.valueOf();
    }

    const nextTimeRange = {
<<<<<<< HEAD
      from: momentUtc(this.props.isUtc, from),
      to: momentUtc(this.props.isUtc, to),
=======
      from: this.props.isUtc ? toUtc(from) : dateTime(from),
      to: this.props.isUtc ? toUtc(to) : dateTime(to),
>>>>>>> a04b3a13
    };
    if (onChangeTime) {
      onChangeTime(nextTimeRange);
    }
    return nextTimeRange;
  }

  handleChangeFrom = (event: ChangeEvent<HTMLInputElement>) => {
    this.setState({
      fromRaw: event.target.value,
    });
  };

  handleChangeTo = (event: ChangeEvent<HTMLInputElement>) => {
    this.setState({
      toRaw: event.target.value,
    });
  };

  handleClickApply = () => {
    const { onChangeTime, isUtc } = this.props;
    let rawRange;
    this.setState(
      state => {
        const { toRaw, fromRaw } = this.state;
        rawRange = {
          from: fromRaw,
          to: toRaw,
        };

        if (rawRange.from.indexOf('now') === -1) {
<<<<<<< HEAD
          rawRange.from = momentUtc(isUtc, rawRange.from, TIME_FORMAT);
        }

        if (rawRange.to.indexOf('now') === -1) {
          rawRange.to = momentUtc(isUtc, rawRange.to, TIME_FORMAT);
=======
          rawRange.from = isUtc ? toUtc(rawRange.from, TIME_FORMAT) : dateTime(rawRange.from, TIME_FORMAT);
        }

        if (rawRange.to.indexOf('now') === -1) {
          rawRange.to = isUtc ? toUtc(rawRange.to, TIME_FORMAT) : dateTime(rawRange.to, TIME_FORMAT);
>>>>>>> a04b3a13
        }

        const rangeString = rangeUtil.describeTimeRange(rawRange);
        return {
          isOpen: false,
          rangeString,
        };
      },
      () => {
        if (onChangeTime) {
          onChangeTime(rawRange);
        }
      }
    );
  };

  handleClickLeft = () => this.move(-1);
  handleClickPicker = () => {
    this.setState(state => ({
      isOpen: !state.isOpen,
    }));
  };
  handleClickRight = () => this.move(1);
  handleClickRefresh = () => {};
  handleClickRelativeOption = range => {
    const { onChangeTime } = this.props;
    const rangeString = rangeUtil.describeTimeRange(range);
    const rawRange = {
      from: range.from,
      to: range.to,
    };
    this.setState(
      {
        toRaw: rawRange.to,
        fromRaw: rawRange.from,
        isOpen: false,
        rangeString,
      },
      () => {
        if (onChangeTime) {
          onChangeTime(rawRange);
        }
      }
    );
  };

  getTimeOptions() {
    return rangeUtil.getRelativeTimesList({}, this.state.rangeString);
  }

  dropdownRef = el => {
    this.dropdownEl = el;
  };

  renderDropdown() {
    const { fromRaw, isOpen, toRaw } = this.state;
    if (!isOpen) {
      return null;
    }
    const timeOptions = this.getTimeOptions();
    return (
      <div ref={this.dropdownRef} className="gf-timepicker-dropdown">
        <div className="popover-box">
          <div className="popover-box__header">
            <span className="popover-box__title">Quick ranges</span>
          </div>
          <div className="popover-box__body gf-timepicker-relative-section">
            {Object.keys(timeOptions).map(section => {
              const group = timeOptions[section];
              return (
                <ul key={section}>
                  {group.map((option: any) => (
                    <li className={option.active ? 'active' : ''} key={option.display}>
                      <a onClick={() => this.handleClickRelativeOption(option)}>{option.display}</a>
                    </li>
                  ))}
                </ul>
              );
            })}
          </div>
        </div>

        <div className="popover-box">
          <div className="popover-box__header">
            <span className="popover-box__title">Custom range</span>
          </div>
          <div className="popover-box__body gf-timepicker-absolute-section">
            <label className="small">From:</label>
            <div className="gf-form-inline">
              <div className="gf-form max-width-28">
                <Input
                  type="text"
                  className="gf-form-input input-large timepicker-from"
                  value={fromRaw}
                  onChange={this.handleChangeFrom}
                />
              </div>
            </div>

            <label className="small">To:</label>
            <div className="gf-form-inline">
              <div className="gf-form max-width-28">
                <Input
                  type="text"
                  className="gf-form-input input-large timepicker-to"
                  value={toRaw}
                  onChange={this.handleChangeTo}
                />
              </div>
            </div>
            <div className="gf-form">
              <button className="btn gf-form-btn btn-secondary" onClick={this.handleClickApply}>
                Apply
              </button>
            </div>
          </div>
        </div>
      </div>
    );
  }

  render() {
    const { isUtc, rangeString, refreshInterval } = this.state;

    return (
      <div className="timepicker">
        <div className="navbar-buttons">
          <button className="btn navbar-button navbar-button--tight timepicker-left" onClick={this.handleClickLeft}>
            <i className="fa fa-chevron-left" />
          </button>
          <button className="btn navbar-button gf-timepicker-nav-btn" onClick={this.handleClickPicker}>
            <i className="fa fa-clock-o" />
            <span className="timepicker-rangestring">{rangeString}</span>
            {isUtc ? <span className="gf-timepicker-utc">UTC</span> : null}
            {refreshInterval ? <span className="text-warning">&nbsp; Refresh every {refreshInterval}</span> : null}
          </button>
          <button className="btn navbar-button navbar-button--tight timepicker-right" onClick={this.handleClickRight}>
            <i className="fa fa-chevron-right" />
          </button>
        </div>
        {this.renderDropdown()}
      </div>
    );
  }
}<|MERGE_RESOLUTION|>--- conflicted
+++ resolved
@@ -1,14 +1,7 @@
-<<<<<<< HEAD
 import React, { PureComponent, ChangeEvent } from 'react';
-import moment from 'moment';
-import * as rangeUtil from '@grafana/ui/src/utils/rangeutil';
-import { Input, RawTimeRange, TimeRange, TIME_FORMAT, momentUtc } from '@grafana/ui';
-=======
-import React, { PureComponent } from 'react';
 import * as rangeUtil from '@grafana/ui/src/utils/rangeutil';
 import { Input, RawTimeRange, TimeRange, TIME_FORMAT } from '@grafana/ui';
 import { toUtc, isDateTime, dateTime } from '@grafana/ui/src/utils/moment_wrapper';
->>>>>>> a04b3a13
 
 interface TimePickerProps {
   isOpen?: boolean;
@@ -123,13 +116,8 @@
     }
 
     const nextTimeRange = {
-<<<<<<< HEAD
-      from: momentUtc(this.props.isUtc, from),
-      to: momentUtc(this.props.isUtc, to),
-=======
       from: this.props.isUtc ? toUtc(from) : dateTime(from),
       to: this.props.isUtc ? toUtc(to) : dateTime(to),
->>>>>>> a04b3a13
     };
     if (onChangeTime) {
       onChangeTime(nextTimeRange);
@@ -161,19 +149,11 @@
         };
 
         if (rawRange.from.indexOf('now') === -1) {
-<<<<<<< HEAD
-          rawRange.from = momentUtc(isUtc, rawRange.from, TIME_FORMAT);
-        }
-
-        if (rawRange.to.indexOf('now') === -1) {
-          rawRange.to = momentUtc(isUtc, rawRange.to, TIME_FORMAT);
-=======
           rawRange.from = isUtc ? toUtc(rawRange.from, TIME_FORMAT) : dateTime(rawRange.from, TIME_FORMAT);
         }
 
         if (rawRange.to.indexOf('now') === -1) {
           rawRange.to = isUtc ? toUtc(rawRange.to, TIME_FORMAT) : dateTime(rawRange.to, TIME_FORMAT);
->>>>>>> a04b3a13
         }
 
         const rangeString = rangeUtil.describeTimeRange(rawRange);
