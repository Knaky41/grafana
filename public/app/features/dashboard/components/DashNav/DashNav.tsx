--- conflicted
+++ resolved
@@ -133,11 +133,7 @@
       <>
         <div>
           <a className="navbar-page-btn" onClick={this.onOpenSearch}>
-<<<<<<< HEAD
-            {!this.showBackButton && <i className="gicon gicon-dashboard" />}
-=======
             {!this.isInFullscreenOrSettings && <i className="gicon gicon-dashboard" />}
->>>>>>> c13e302c
             {haveFolder && <span className="navbar-page-btn--folder">{folderTitle} / </span>}
             {dashboard.title}
             <i className="fa fa-caret-down" />
@@ -148,39 +144,24 @@
     );
   }
 
-<<<<<<< HEAD
-  get showBackButton() {
-    return this.props.isFullscreen || this.props.editview;
-=======
   get isInFullscreenOrSettings() {
     return this.props.editview || this.props.isFullscreen;
->>>>>>> c13e302c
   }
 
   renderBackButton() {
     return (
       <div className="navbar-edit">
-<<<<<<< HEAD
-        <button className="navbar-edit__back-btn" onClick={this.onClose}>
-          <i className="fa fa-arrow-left" />
-        </button>
-=======
         <Tooltip content="Go back (Esc)">
           <button className="navbar-edit__back-btn" onClick={this.onClose}>
             <i className="fa fa-arrow-left" />
           </button>
         </Tooltip>
->>>>>>> c13e302c
       </div>
     );
   }
 
   render() {
-<<<<<<< HEAD
-    const { dashboard, onAddPanel  } = this.props;
-=======
     const { dashboard, onAddPanel } = this.props;
->>>>>>> c13e302c
     const { canStar, canSave, canShare, showSettings, isStarred } = dashboard.meta;
     const { snapshot } = dashboard;
 
@@ -188,11 +169,7 @@
 
     return (
       <div className="navbar">
-<<<<<<< HEAD
-        {this.showBackButton && this.renderBackButton()}
-=======
         {this.isInFullscreenOrSettings && this.renderBackButton()}
->>>>>>> c13e302c
         {this.renderDashboardTitleSearchButton()}
 
         {this.playlistSrv.isPlaying && (
