--- conflicted
+++ resolved
@@ -10,11 +10,8 @@
 import { BackendSrv, setBackendSrv } from 'app/core/services/backend_srv';
 import { DatasourceSrv } from 'app/features/plugins/datasource_srv';
 import { configureStore } from 'app/store/configureStore';
-<<<<<<< HEAD
 import { SearchSrv, setSearchSrv } from '../services/search_srv';
-=======
 import { AngularLoader, setAngularLoader } from 'app/core/services/AngularLoader';
->>>>>>> 61d64c41
 
 export class GrafanaCtrl {
   /** @ngInject */
@@ -27,22 +24,15 @@
     contextSrv,
     bridgeSrv,
     backendSrv: BackendSrv,
-<<<<<<< HEAD
     searchSrv: SearchSrv,
-    datasourceSrv: DatasourceSrv
-=======
     datasourceSrv: DatasourceSrv,
     angularLoader: AngularLoader
->>>>>>> 61d64c41
   ) {
     // sets singleston instances for angular services so react components can access them
     setAngularLoader(angularLoader);
     setBackendSrv(backendSrv);
-<<<<<<< HEAD
     setSearchSrv(searchSrv);
-=======
     configureStore();
->>>>>>> 61d64c41
 
     $scope.init = () => {
       $scope.contextSrv = contextSrv;
